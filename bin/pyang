--- conflicted
+++ resolved
@@ -292,13 +292,8 @@
 
     if o.hello:
         ctx.capabilities = hel.registered_capabilities()
-<<<<<<< HEAD
         for (mn,rev) in hel.yang_modules():
             mod = ctx.search_module(error.Position(''), mn, rev)
-=======
-        for mn, rev in hel.yang_modules():
-            mod = ctx.search_module(0, mn, rev)
->>>>>>> 74036989
             if mod is None:
                 emarg = mn
                 if rev:
